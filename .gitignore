data/*
!data/.gitkeep
<<<<<<< HEAD
!data/link_pred_example.png
=======
>>>>>>> aff081c9


# Byte-compiled / optimized / DLL files
__pycache__/
*.py[cod]
*$py.class

# C extensions
*.so

# venv

# Virtualenv
# http://iamzed.com/2009/05/07/a-primer-on-virtualenv/
.Python
[Bb]in
[Ii]nclude
[Ll]ib
[Ll]ib64
[Ll]ocal
[Ss]cripts
pyvenv.cfg
.venv
pip-selfcheck.json

# End of https://www.toptal.com/developers/gitignore/api/venv


# Distribution / packaging
.Python
build/
develop-eggs/
dist/
downloads/
eggs/
.eggs/
lib/
lib64/
parts/
sdist/
var/
wheels/
share/python-wheels/
*.egg-info/
.installed.cfg
*.egg
MANIFEST

# PyInstaller
#  Usually these files are written by a python script from a template
#  before PyInstaller builds the exe, so as to inject date/other infos into it.
*.manifest
*.spec

# Installer logs
pip-log.txt
pip-delete-this-directory.txt

# Unit test / coverage reports
htmlcov/
.tox/
.nox/
.coverage
.coverage.*
.cache
nosetests.xml
coverage.xml
*.cover
*.py,cover
.hypothesis/
.pytest_cache/
cover/

# Translations
*.mo
*.pot

# Django stuff:
*.log
local_settings.py
db.sqlite3
db.sqlite3-journal

# Flask stuff:
instance/
.webassets-cache

# Scrapy stuff:
.scrapy

# Sphinx documentation
docs/_build/

# PyBuilder
.pybuilder/
target/

# Jupyter Notebook
.ipynb_checkpoints

# IPython
profile_default/
ipython_config.py

# pyenv
#   For a library or package, you might want to ignore these files since the code is
#   intended to run in multiple environments; otherwise, check them in:
# .python-version

# pipenv
#   According to pypa/pipenv#598, it is recommended to include Pipfile.lock in version control.
#   However, in case of collaboration, if having platform-specific dependencies or dependencies
#   having no cross-platform support, pipenv may install dependencies that don't work, or not
#   install all needed dependencies.
#Pipfile.lock

# UV
#   Similar to Pipfile.lock, it is generally recommended to include uv.lock in version control.
#   This is especially recommended for binary packages to ensure reproducibility, and is more
#   commonly ignored for libraries.
#uv.lock

# poetry
#   Similar to Pipfile.lock, it is generally recommended to include poetry.lock in version control.
#   This is especially recommended for binary packages to ensure reproducibility, and is more
#   commonly ignored for libraries.
#   https://python-poetry.org/docs/basic-usage/#commit-your-poetrylock-file-to-version-control
#poetry.lock

# pdm
#   Similar to Pipfile.lock, it is generally recommended to include pdm.lock in version control.
#pdm.lock
#   pdm stores project-wide configurations in .pdm.toml, but it is recommended to not include it
#   in version control.
#   https://pdm.fming.dev/latest/usage/project/#working-with-version-control
.pdm.toml
.pdm-python
.pdm-build/

# PEP 582; used by e.g. github.com/David-OConnor/pyflow and github.com/pdm-project/pdm
__pypackages__/

# Celery stuff
celerybeat-schedule
celerybeat.pid

# SageMath parsed files
*.sage.py

# Environments
.env
.venv
env/
venv/
ENV/
env.bak/
venv.bak/

# Spyder project settings
.spyderproject
.spyproject

# Rope project settings
.ropeproject

# mkdocs documentation
/site

# mypy
.mypy_cache/
.dmypy.json
dmypy.json

# Pyre type checker
.pyre/

# pytype static type analyzer
.pytype/

# Cython debug symbols
cython_debug/

# PyCharm
#  JetBrains specific template is maintained in a separate JetBrains.gitignore that can
#  be found at https://github.com/github/gitignore/blob/main/Global/JetBrains.gitignore
#  and can be added to the global gitignore or merged into this file.  For a more nuclear
#  option (not recommended) you can uncomment the following to ignore the entire idea folder.
#.idea/

# Ruff stuff:
.ruff_cache/

# PyPI configuration file
.pypirc<|MERGE_RESOLUTION|>--- conflicted
+++ resolved
@@ -1,9 +1,7 @@
 data/*
 !data/.gitkeep
-<<<<<<< HEAD
 !data/link_pred_example.png
-=======
->>>>>>> aff081c9
+
 
 
 # Byte-compiled / optimized / DLL files
